--- conflicted
+++ resolved
@@ -25,26 +25,16 @@
           python -m pip install --upgrade pip
           pip install -r requirements.txt  # Assuming you have a requirements file
 
-      # Step 4: Build the executable using PyInstaller for the target OS
-      - name: Build executable with PyInstaller
+      # Step 4: Change to script directory and build executable using PyInstaller
+      - name: Change to script directory and Build executable with PyInstaller
         run: |
-<<<<<<< HEAD
-          pyinstaller --name DeskSaveApp --onefile --noconsole --add-data "script/file_types.json:script/" script/main.py
+          cd script
+          pyinstaller --name DeskSaveApp --onefile --add-data "file_types.json:." main.py
           
-=======
-          pip install pyinstaller
-          if [[ "${{ matrix.os }}" == "macos-latest" ]]; then
-            pyinstaller --name DeskSaveApp --onefile --noconsole --add-data "script/file_types.json" script/main.py
-          elif [[ "${{ matrix.os }}" == "windows-latest" ]]; then
-            pyinstaller --name DeskSaveApp --onefile --noconsole --add-data "script/file_types.json" script/main.py
-          fi
-
->>>>>>> d07e3c18
       # Step 5: Upload the generated executables as release assets
       - name: Release
         uses: softprops/action-gh-release@v2
         if: startsWith(github.ref, 'refs/tags/')  # Only run this on tags
         with:
           files: |
-            ./dist/DeskSaveApp   # macOS app file
-            ./dist/DeskSaveApp.exe  # Windows .exe file+            script/dist/DeskSaveApp